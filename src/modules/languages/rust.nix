{ pkgs, config, lib, inputs, ... }:

let
  cfg = config.languages.rust;
  setup = ''
    inputs:
      fenix:
        url: github:nix-community/fenix
        inputs:
          nixpkgs:
            follows: nixpkgs
  '';

  error = dbg: "To use languages.rust.${dbg}, you need to add the following to your devenv.yaml:\n\n${setup}";
in
{
  imports = [
    (lib.mkRenamedOptionModule [ "languages" "rust" "version" ] [ "languages" "rust" "channel" ])
    (lib.mkRenamedOptionModule [ "languages" "rust" "packages" ] [ "languages" "rust" "toolchain" ])
  ];

  options.languages.rust = {
    enable = lib.mkEnableOption "tools for Rust development";

    components = lib.mkOption {
      type = lib.types.listOf lib.types.str;
      default = [ "rustc" "cargo" "clippy" "rustfmt" "rust-analyzer" ];
      defaultText = lib.literalExpression ''[ "rustc" "cargo" "clippy" "rustfmt" "rust-analyzer" ]'';
      description = ''
        List of [Rustup components](https://rust-lang.github.io/rustup/concepts/components.html)
        to install. Defaults to those available in `nixpkgs`.
      '';
    };

    channel = lib.mkOption {
      type = lib.types.enum [ "nixpkgs" "stable" "beta" "nightly" ];
      default = "nixpkgs";
      defaultText = lib.literalExpression ''"nixpkgs"'';
      description = "The rustup toolchain to install.";
    };

    toolchain = lib.mkOption {
      type = lib.types.submodule ({
        freeformType = lib.types.attrsOf lib.types.package;

        options =
          let
            documented-components = [ "rustc" "cargo" "clippy" "rustfmt" "rust-analyzer" ];
            mkComponentOption = component: lib.mkOption {
              type = lib.types.nullOr lib.types.package;
              default = pkgs.${component};
              defaultText = lib.literalExpression "pkgs.${component}";
              description = "${component} package";
            };
          in
          lib.genAttrs documented-components mkComponentOption;
      });
      default = { };
      defaultText = lib.literalExpression "nixpkgs";
      description = "Rust component packages. May optionally define additional components, for example `miri`.";
    };
  };

  config = lib.mkMerge [
<<<<<<< HEAD
    (lib.mkIf cfg.enable {

      # Set $CARGO_INSTALL_ROOT so that executables installed by `cargo install` can be found from $PATH
      enterShell = ''
        export CARGO_INSTALL_ROOT=$(${
          lib.strings.escapeShellArgs [
            "${pkgs.coreutils}/bin/realpath"
            "--no-symlinks"
            "${config.devenv.state}/cargo-install"
          ]
        })
        export PATH="$PATH:$CARGO_INSTALL_ROOT/bin"
      '';

      packages = (builtins.map (c: cfg.toolchain.${c} or (throw (error "toolchain.${c}"))) cfg.components)
        ++ lib.optional pkgs.stdenv.isDarwin pkgs.libiconv;
=======
    (lib.mkIf cfg.enable (
      let
        mkOverrideTools = lib.mkOverride (lib.modules.defaultOverridePriority - 1);
      in
      {
        packages = (builtins.map (c: cfg.toolchain.${c} or (throw (error "toolchain.${c}"))) cfg.components)
          ++ lib.optional pkgs.stdenv.isDarwin pkgs.libiconv;
>>>>>>> 6b84a85d

        # enable compiler tooling by default to expose things like cc
        languages.c.enable = lib.mkDefault true;

        # RUST_SRC_PATH is necessary when rust-src is not at the same location as
        # as rustc. This is the case with the rust toolchain from nixpkgs.
        env.RUST_SRC_PATH =
          if cfg.toolchain ? rust-src
          then "${cfg.toolchain.rust-src}/lib/rustlib/src/rust/library"
          else pkgs.rustPlatform.rustLibSrc;

        pre-commit.tools.cargo = mkOverrideTools cfg.toolchain.cargo or null;
        pre-commit.tools.rustfmt = mkOverrideTools cfg.toolchain.rustfmt or null;
        pre-commit.tools.clippy = mkOverrideTools cfg.toolchain.clippy or null;
      }
    ))
    (lib.mkIf (cfg.enable && pkgs.stdenv.isDarwin) {
      env.RUSTFLAGS = [ "-L framework=${config.devenv.profile}/Library/Frameworks" ];
      env.RUSTDOCFLAGS = [ "-L framework=${config.devenv.profile}/Library/Frameworks" ];
      env.CFLAGS = [ "-iframework ${config.devenv.profile}/Library/Frameworks" ];
    })
    (lib.mkIf (cfg.channel != "nixpkgs") (
      let
        err = error "channel";
        fenix = inputs.fenix or (throw err);
        rustPackages = fenix.packages.${pkgs.stdenv.system} or (throw err);
      in
      {
        languages.rust.toolchain =
          let
            toolchain =
              if cfg.channel == "nightly"
              then rustPackages.latest
              else rustPackages.${cfg.channel};
          in
          (builtins.mapAttrs (_: pkgs.lib.mkDefault) toolchain);
      }
    ))
  ];
}<|MERGE_RESOLUTION|>--- conflicted
+++ resolved
@@ -62,32 +62,25 @@
   };
 
   config = lib.mkMerge [
-<<<<<<< HEAD
-    (lib.mkIf cfg.enable {
-
-      # Set $CARGO_INSTALL_ROOT so that executables installed by `cargo install` can be found from $PATH
-      enterShell = ''
-        export CARGO_INSTALL_ROOT=$(${
-          lib.strings.escapeShellArgs [
-            "${pkgs.coreutils}/bin/realpath"
-            "--no-symlinks"
-            "${config.devenv.state}/cargo-install"
-          ]
-        })
-        export PATH="$PATH:$CARGO_INSTALL_ROOT/bin"
-      '';
-
-      packages = (builtins.map (c: cfg.toolchain.${c} or (throw (error "toolchain.${c}"))) cfg.components)
-        ++ lib.optional pkgs.stdenv.isDarwin pkgs.libiconv;
-=======
     (lib.mkIf cfg.enable (
       let
         mkOverrideTools = lib.mkOverride (lib.modules.defaultOverridePriority - 1);
       in
       {
+        # Set $CARGO_INSTALL_ROOT so that executables installed by `cargo install` can be found from $PATH
+        enterShell = ''
+          export CARGO_INSTALL_ROOT=$(${
+            lib.strings.escapeShellArgs [
+              "${pkgs.coreutils}/bin/realpath"
+              "--no-symlinks"
+              "${config.devenv.state}/cargo-install"
+            ]
+          })
+          export PATH="$PATH:$CARGO_INSTALL_ROOT/bin"
+        '';
+        
         packages = (builtins.map (c: cfg.toolchain.${c} or (throw (error "toolchain.${c}"))) cfg.components)
           ++ lib.optional pkgs.stdenv.isDarwin pkgs.libiconv;
->>>>>>> 6b84a85d
 
         # enable compiler tooling by default to expose things like cc
         languages.c.enable = lib.mkDefault true;
